--- conflicted
+++ resolved
@@ -1,12 +1,9 @@
 import { VimState, SearchState, SearchDirection, ReplaceState } from './../mode/modeHandler';
 import { ModeName } from './../mode/mode';
 import { VisualBlockInsertionType } from './../mode/modeVisualBlock';
-<<<<<<< HEAD
 import { TextEditor } from './../textEditor';
 import { Range } from './../motion/range';
-=======
 import { TextEditor, EditorScrollByUnit, EditorScrollDirection, CursorMovePosition, CursorMoveByUnit } from './../textEditor';
->>>>>>> 002e6821
 import { Register, RegisterMode } from './../register/register';
 import { NumericString } from './../number/numericString';
 import { Position, PositionDiff } from './../motion/position';
@@ -516,13 +513,10 @@
     ModeName.VisualLine,
     ModeName.VisualBlockInsertMode,
     ModeName.VisualBlock,
-<<<<<<< HEAD
     ModeName.Normal,
     ModeName.SearchInProgressMode,
     ModeName.Replace,
-=======
     ModeName.SearchInProgressMode
->>>>>>> 002e6821
   ];
   keys = ["<Esc>"];
 
@@ -1278,16 +1272,12 @@
         end = new Position(end.line, end.character + 1);
       }
 
-<<<<<<< HEAD
+      if (vimState.currentRegisterMode === RegisterMode.LineWise) {
+        start = start.getLineBegin();
+        end = end.getLineEnd();
+      }
+
       let text = TextEditor.getText(new vscode.Range(start, end));
-=======
-        if (vimState.currentRegisterMode === RegisterMode.LineWise) {
-          start = start.getLineBegin();
-          end = end.getLineEnd();
-        }
-
-        let text = TextEditor.getText(new vscode.Range(start, end));
->>>>>>> 002e6821
 
       // If we selected the newline character, add it as well.
       if (vimState.currentMode === ModeName.Visual &&
@@ -3221,12 +3211,8 @@
 @RegisterAction
 class ActionChangeToEOLInVisualBlockMode extends BaseCommand {
   modes = [ModeName.VisualBlock];
-<<<<<<< HEAD
   keys = ["C"];
   runsOnceForEveryCursor() { return false; }
-=======
-keys = ["C"];
->>>>>>> 002e6821
 
   public async exec(position: Position, vimState: VimState): Promise<VimState> {
     const deleteOperator = new DeleteOperator();
