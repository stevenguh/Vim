--- conflicted
+++ resolved
@@ -9,14 +9,9 @@
     w: parseWriteCommandArgs,
     write: parseWriteCommandArgs,
 
-<<<<<<< HEAD
     'quit': parseQuitCommandArgs,
     'q': parseQuitCommandArgs,
 
     'wq': parseWriteQuitCommandArgs,
     'writequit': parseWriteQuitCommandArgs
-=======
-    quit: parseQuitCommandArgs,
-    q: parseQuitCommandArgs
->>>>>>> 2d808ec2
 };