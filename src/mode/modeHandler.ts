"use strict";

import * as vscode from 'vscode';
import * as _ from 'lodash';

import { getAndUpdateModeHandler } from './../../extension';
import {
  isTextTransformation,
  TextTransformations,
  areAnyTransformationsOverlapping,
  Transformation,
} from './../transformations/transformations';
import { Mode, ModeName, VSCodeVimCursorType } from './mode';
import { InsertModeRemapper, OtherModesRemapper } from './remapper';
import { NormalMode } from './modeNormal';
import { InsertMode } from './modeInsert';
import { VisualBlockMode, VisualBlockInsertionType } from './modeVisualBlock';
import { InsertVisualBlockMode } from './modeInsertVisualBlock';
import { VisualMode } from './modeVisual';
import { taskQueue } from './../taskQueue';
import { ReplaceMode } from './modeReplace';
import { EasyMotionMode } from './modeEasyMotion';
import { SearchInProgressMode } from './modeSearchInProgress';
import { TextEditor } from './../textEditor';
import { VisualLineMode } from './modeVisualLine';
import { HistoryTracker } from './../history/historyTracker';
import { EasyMotion } from './../easymotion/easymotion';
import {
  BaseMovement, BaseCommand, Actions, BaseAction,
  BaseOperator, DocumentContentChangeAction, CommandInsertInInsertMode, CommandInsertPreviousText, CommandQuitRecordMacro,
  isIMovement, KeypressState } from './../actions/actions';
import { Position, PositionDiff } from './../motion/position';
import { Range } from './../motion/range';
import { RegisterMode, Register } from './../register/register';
import { showCmdLine } from '../../src/cmd_line/main';
import { Configuration } from '../../src/configuration/configuration';
import { PairMatcher } from './../matching/matcher';
import { Globals } from '../../src/globals';
import {
  allowVSCodeToPropagateCursorUpdatesAndReturnThem
} from './../util';
import { SearchState } from './../state/searchState';
import { ReplaceState } from './../state/replaceState';

export class ViewChange {
  public command: string;
  public args: any;
}

/**
 * The VimState class holds permanent state that carries over from action
 * to action.
 *
 * Actions defined in actions.ts are only allowed to mutate a VimState in order to
 * indicate what they want to do.
 */
export class VimState {
  private _id = Math.floor(Math.random() * 10000) % 10000;

  public get id(): number { return this._id; }

  /**
   * The column the cursor wants to be at, or Number.POSITIVE_INFINITY if it should always
   * be the rightmost column.
   *
   * Example: If you go to the end of a 20 character column, this value
   * will be 20, even if you press j and the next column is only 5 characters.
   * This is because if the third column is 25 characters, the cursor will go
   * back to the 20th column.
   */
  public desiredColumn = 0;

  public historyTracker: HistoryTracker;

  public easyMotion: EasyMotion;

  /**
   * For timing out remapped keys like jj to esc.
   */
  public lastKeyPressedTimestamp = 0;

  /**
   * Are multiple cursors currently present?
   */
  public isMultiCursor = false;

  /**
   * Tracks movements that can be repeated with ; and , (namely t, T, f, and F).
   */
  public static lastRepeatableMovement : BaseMovement | undefined = undefined;

  public lastMovementFailed: boolean = false;

  /**
   * The keystroke sequence that made up our last complete action (that can be
   * repeated with '.').
   */
  public previousFullAction: RecordedState | undefined = undefined;

  public alteredHistory = false;

  public isRunningDotCommand = false;

  public focusChanged = false;

  /**
   * Used for command like <C-o> which allows you to return to insert after a command
   */
  public returnToInsertAfterCommand = false;
  public actionCount = 0;

  /**
   * Every time we invoke a VS Code command which might trigger Code's view update,
   * we should postpone its view updating phase to avoid conflicting with our internal view updating mechanism.
   * This array is used to cache every VS Code view updating event and they will be triggered once we run the inhouse `viewUpdate`.
   */
  public postponedCodeViewChanges: ViewChange[] = [];

  /**
   * Used to prevent non-recursive remappings from looping.
   */
  public isCurrentlyPerformingRemapping = false;

  /**
   * The current full action we are building up.
   */
  public currentFullAction: string[] = [];

  /**
   * The position the cursor will be when this action finishes.
   */
  public get cursorPosition(): Position {
    return this.allCursors[0].stop;
  }
  public set cursorPosition(value: Position) {
    this.allCursors[0] = this.allCursors[0].withNewStop(value);
  }

  /**
   * The effective starting position of the movement, used along with cursorPosition to determine
   * the range over which to run an Operator. May rarely be different than where the cursor
   * actually starts e.g. if you use the "aw" text motion in the middle of a word.
   */
  public get cursorStartPosition(): Position {
    return this.allCursors[0].start;
  }
  public set cursorStartPosition(value: Position) {
    this.allCursors[0] = this.allCursors[0].withNewStart(value);
  }

  /**
   * In Multi Cursor Mode, the position of every cursor.
   */
  private _allCursors: Range[] = [ new Range(new Position(0, 0), new Position(0, 0)) ];

  public get allCursors(): Range[] {
    return this._allCursors;
  }

  public set allCursors(value: Range[]) {
    for (const cursor of value) {
      if (!cursor.start.isValid() || !cursor.stop.isValid()) {
        console.log("invalid value for set cursor position. This is probably bad?");
      }
    }

    this._allCursors = value;

    this.isMultiCursor = this._allCursors.length > 1;
  }

  public cursorPositionJustBeforeAnythingHappened = [ new Position(0, 0) ];

  public searchState: SearchState | undefined = undefined;

  public searchStatePrevious: SearchState | undefined = undefined;

  public isRecordingMacro: boolean = false;

  public replaceState: ReplaceState | undefined = undefined;

  /**
   * The mode Vim will be in once this action finishes.
   */
  private _currentMode: ModeName;

  public get currentMode(): number {
    return this._currentMode;
  }

  public set currentMode(value: number) {
    this._currentMode = value;
  }

  public getModeObject(modeHandler: ModeHandler): Mode {
    return modeHandler.modeList.find(mode => mode.isActive);
  }

  public currentRegisterMode = RegisterMode.FigureItOutFromCurrentMode;

  public effectiveRegisterMode(): RegisterMode {
    if (this.currentRegisterMode === RegisterMode.FigureItOutFromCurrentMode) {
      if (this.currentMode === ModeName.VisualLine) {
        return RegisterMode.LineWise;
      } else if (this.currentMode === ModeName.VisualBlock || this.currentMode === ModeName.VisualBlockInsertMode) {
        return RegisterMode.BlockWise;
      } else {
        return RegisterMode.CharacterWise;
      }
    } else {
      return this.currentRegisterMode;
    }
  }

  /**
   * The top left of a selected block of text. Useful for Visual Block mode.
   */
  public get topLeft(): Position {
    return VisualBlockMode.getTopLeftPosition(this.cursorStartPosition, this.cursorPosition);
  }

  /**
   * The bottom right of a selected block of text. Useful for Visual Block mode.
   */
  public get bottomRight(): Position {
    return VisualBlockMode.getBottomRightPosition(this.cursorStartPosition, this.cursorPosition);
  }

  public registerName = '"';

  public commandInitialText = "";

  public recordedState = new RecordedState();

  public recordedMacro = new RecordedState();

  /**
   * Programmatically triggering an edit will unfortunately ALSO trigger our mouse update
   * function. We use this variable to determine if the update function was triggered
   * by us or by a mouse action.
   */
  public whatILastSetTheSelectionTo: vscode.Selection;
}

/**
 * The RecordedState class holds the current action that the user is
 * doing. Example: Imagine that the user types:
 *
 * 5"qdw
 *
 * Then the relevent state would be
 *   * count of 5
 *   * copy into q register
 *   * delete operator
 *   * word movement
 *
 *
 * Or imagine the user types:
 *
 * vw$}}d
 *
 * Then the state would be
 *   * Visual mode action
 *   * (a list of all the motions you ran)
 *   * delete operator
 */
export class RecordedState {
  constructor() {
    const useClipboard = Configuration.useSystemClipboard;
    this.registerName = useClipboard ? '*' : '"';
  }

  /**
   * The exact keys that the used entered. Used for showcmd.
   */
  public commandString = "";

  /**
   * Keeps track of keys pressed for the next action. Comes in handy when parsing
   * multiple length movements, e.g. gg.
   */
  public actionKeys: string[] = [];

  /**
   * Every action that has been run.
   */
  public actionsRun: BaseAction[] = [];

  public hasRunOperator = false;

  /**
   * This is kind of a hack and should be associated with something like this:
   *
   * https://github.com/VSCodeVim/Vim/issues/805
   */
  public operatorPositionDiff: PositionDiff | undefined;

  public isInsertion = false;

  /**
   * If we're in Visual Block mode, the way in which we're inserting characters (either inserting
   * at the beginning or appending at the end).
   */

  public visualBlockInsertionType = VisualBlockInsertionType.Insert;

  /**
   * The text transformations that we want to run. They will all be run after the action has been processed.
   *
   * Running an individual action will generally queue up to one of these, but if you're in
   * multi-cursor mode, you'll queue one per cursor, or more.
   *
   * Note that the text transformations are run in parallel. This is useful in most cases,
   * but will get you in trouble in others.
   */
  public transformations: Transformation[] = [];

  /**
   * The operator (e.g. d, y, >) the user wants to run, if there is one.
   */
  public get operator(): BaseOperator {
    const list = _.filter(this.actionsRun, a => a instanceof BaseOperator);

    if (list.length > 1) { throw "Too many operators!"; }

    return list[0] as any;
  }

  /**
   * The command (e.g. i, ., R, /) the user wants to run, if there is one.
   */
  public get command(): BaseCommand {
    const list = _.filter(this.actionsRun, a => a instanceof BaseCommand);

    // TODO - disregard <Esc>, then assert this is of length 1.

    return list[0] as any;
  }

  public get hasRunAMovement(): boolean {
    return _.filter(this.actionsRun, a => a.isMotion).length > 0;
  }

  /**
   * The number of times the user wants to repeat this action.
   */
  public count: number = 0;

  /**
   * The register name for this action.
   */
  public registerName: string;

  public clone(): RecordedState {
    const res = new RecordedState();

    // TODO: Actual clone.

    res.actionKeys      = this.actionKeys.slice(0);
    res.actionsRun      = this.actionsRun.slice(0);
    res.hasRunOperator  = this.hasRunOperator;

    return res;
  }

  public operatorReadyToExecute(mode: ModeName): boolean {
    // Visual modes do not require a motion -- they ARE the motion.
    return this.operator &&
      !this.hasRunOperator &&
      mode !== ModeName.SearchInProgressMode &&
      (this.hasRunAMovement || (
      mode === ModeName.Visual ||
      mode === ModeName.VisualLine ));
  }

  public get isInInitialState(): boolean {
    return this.operator  === undefined &&
         this.actionsRun.length === 0   &&
         this.count     === 1;
  }
}

interface IViewState {
  selectionStart: Position;
  selectionStop : Position;
  currentMode   : ModeName;
}

export class ModeHandler implements vscode.Disposable {
  public static IsTesting = false;

  private _toBeDisposed: vscode.Disposable[] = [];
  private _modes: Mode[];
  private static _statusBarItem: vscode.StatusBarItem;
  private _vimState: VimState;
  private _insertModeRemapper: InsertModeRemapper;
  private _otherModesRemapper: OtherModesRemapper;
  private _otherModesNonRecursive: OtherModesRemapper;
  private _insertModeNonRecursive: InsertModeRemapper;

  public get vimState(): VimState {
    return this._vimState;
  }

  /**
   * Filename associated with this ModeHandler. Only used for debugging.
   */
  public fileName: string;

  private _caretDecoration = vscode.window.createTextEditorDecorationType({
    dark: {
      // used for dark colored themes
      backgroundColor: 'rgba(224, 224, 224, 0.4)',
      borderColor: 'rgba(0, 0, 0, 1.0)'
    },
    light: {
      // used for light colored themes
      backgroundColor: 'rgba(32, 32, 32, 0.4)',
      borderColor: 'rgba(0, 0, 0, 1.0)'
    },
    borderStyle: 'solid',
    borderWidth: '1px'
  });

  private _searchHighlightDecoration: vscode.TextEditorDecorationType;

  private get currentModeName(): ModeName {
    return this.currentMode.name;
  }

  public get modeList(): Mode[] {
    return this._modes;
  }

  /**
   * isTesting speeds up tests drastically by turning off our checks for
   * mouse events.
   */
  constructor(filename = "") {
    ModeHandler.IsTesting = Globals.isTesting;

    this.fileName = filename;

    this._vimState = new VimState();
    this._insertModeRemapper = new InsertModeRemapper(true);
    this._otherModesRemapper = new OtherModesRemapper(true);
    this._insertModeNonRecursive = new InsertModeRemapper(false);
    this._otherModesNonRecursive = new OtherModesRemapper(false);

    this._modes = [
      new NormalMode(this),
      new InsertMode(),
      new VisualMode(),
      new VisualBlockMode(),
      new InsertVisualBlockMode(),
      new VisualLineMode(),
      new SearchInProgressMode(),
      new ReplaceMode(),
      new EasyMotionMode(),
    ];
    this.vimState.historyTracker = new HistoryTracker();
    this.vimState.easyMotion = new EasyMotion();

    if (Configuration.startInInsertMode) {
      this._vimState.currentMode = ModeName.Insert;
    } else {
      this._vimState.currentMode = ModeName.Normal;
    }

    this._searchHighlightDecoration = vscode.window.createTextEditorDecorationType({
      backgroundColor: Configuration.searchHighlightColor
    });

    this.setCurrentModeByName(this._vimState);

    // Sometimes, Visual Studio Code will start the cursor in a position which
    // is not (0, 0) - e.g., if you previously edited the file and left the
    // cursor somewhere else when you closed it. This will set our cursor's
    // position to the position that VSC set it to.
    if (vscode.window.activeTextEditor) {
      this._vimState.cursorStartPosition = Position.FromVSCodePosition(vscode.window.activeTextEditor.selection.start);
      this._vimState.cursorPosition = Position.FromVSCodePosition(vscode.window.activeTextEditor.selection.start);
      this._vimState.whatILastSetTheSelectionTo = vscode.window.activeTextEditor.selection;
    }

    // Handle scenarios where mouse used to change current position.
    const disposer = vscode.window.onDidChangeTextEditorSelection((e: vscode.TextEditorSelectionChangeEvent) => {
      taskQueue.enqueueTask({
        promise: () => this.handleSelectionChange(e),
        isRunning: false,
      });
    });

    this._toBeDisposed.push(disposer);
  }

  /**
   * Anyone who wants to change the behavior of this method should make sure all selection related test cases pass.
   * Follow this spec https://gist.github.com/rebornix/d21d1cc060c009d4430d3904030bd4c1 to perform the manual testing.
   */
  private async handleSelectionChange(e: vscode.TextEditorSelectionChangeEvent): Promise<void> {
    let selection = e.selections[0];

    if (ModeHandler.IsTesting) {
      return;
    }

    if (e.textEditor.document.fileName !== this.fileName) {
      return;
    }

    if (this._vimState.focusChanged) {
      this._vimState.focusChanged = false;

      return;
    }

    if (this.currentModeName === ModeName.VisualBlock ||
        this.currentModeName === ModeName.VisualBlockInsertMode ||
        this.currentModeName === ModeName.EasyMotionMode) {
      // AArrgghhhh - johnfn

      return;
    }

    if (this.vimState.isMultiCursor) {
      // AAAAAARGGHHHHH - johnfn

      return;
    }

    /**
     * We only trigger our view updating process if it's a mouse selection.
     * Otherwise we only update our internal cursor postions accordingly.
     */
    if (e.kind !== vscode.TextEditorSelectionChangeKind.Mouse) {
      if (selection) {
        if (this._vimState.getModeObject(this).isVisualMode) {
          /**
           * In Visual Mode, our `cursorPosition` and `cursorStartPosition` can not refect `active`,
           * `start`, `end` and `anchor` information in a selection.
           * See `Fake block cursor with text decoration` section of `updateView` method.
           */
          return;
        }

        this._vimState.cursorPosition = Position.FromVSCodePosition(selection.active);
        this._vimState.cursorStartPosition = Position.FromVSCodePosition(selection.start);
      }
      return;
    }

    if (this._vimState.isMultiCursor && e.selections.length === 1) {
      this._vimState.isMultiCursor = false;
    }

    if (this._vimState.isMultiCursor) {
      return;
    }

    // See comment about whatILastSetTheSelectionTo.
    if (this._vimState.whatILastSetTheSelectionTo.isEqual(selection)) {
      return;
    }

    if (this._vimState.currentMode === ModeName.SearchInProgressMode ||
        this._vimState.currentMode === ModeName.VisualBlockInsertMode) {
      return;
    }

    let toDraw = false;

    if (selection) {
      let newPosition = new Position(selection.active.line, selection.active.character);

      // Only check on a click, not a full selection (to prevent clicking past EOL)
      if (newPosition.character >= newPosition.getLineEnd().character && selection.isEmpty) {
        if (this._vimState.currentMode !== ModeName.Insert) {
          // This prevents you from mouse clicking past the EOL
          newPosition = new Position(newPosition.line, Math.max(newPosition.getLineEnd().character - 1, 0));

          toDraw = true;
        }
      }

      this._vimState.cursorPosition    = newPosition;
      this._vimState.cursorStartPosition = newPosition;

      this._vimState.desiredColumn     = newPosition.character;

      // start visual mode?

      if (selection.anchor.line === selection.active.line
        && selection.anchor.character >= newPosition.getLineEnd().character - 1
        && selection.active.character >= newPosition.getLineEnd().character - 1) {
         // This prevents you from selecting EOL
      } else if (!selection.anchor.isEqual(selection.active)) {
        var selectionStart = new Position(selection.anchor.line, selection.anchor.character);

        if (selectionStart.character > selectionStart.getLineEnd().character) {
          selectionStart = new Position(selectionStart.line, selectionStart.getLineEnd().character);
        }

        this._vimState.cursorStartPosition = selectionStart;

        if (selectionStart.compareTo(newPosition) > 0) {
          this._vimState.cursorStartPosition = this._vimState.cursorStartPosition.getLeft();
        }

        if (!this._vimState.getModeObject(this).isVisualMode &&
             this._vimState.getModeObject(this).name !== ModeName.Insert) {
          this._vimState.currentMode = ModeName.Visual;
          this.setCurrentModeByName(this._vimState);

          // double click mouse selection causes an extra character to be selected so take one less character
          this._vimState.cursorPosition = this._vimState.cursorPosition.getLeft();
        }
      } else {
        if (this._vimState.currentMode !== ModeName.Insert) {
          this._vimState.currentMode = ModeName.Normal;
          this.setCurrentModeByName(this._vimState);
        }
      }

      await this.updateView(this._vimState, {drawSelection: toDraw, revealRange: true});
    }
  }

  /**
   * The active mode.
   */
  get currentMode(): Mode {
    return this._modes.find(mode => mode.isActive);
  }

  setCurrentModeByName(vimState: VimState): void {
    let activeMode: Mode;

    this._vimState.currentMode = vimState.currentMode;

    for (let mode of this._modes) {
      if (mode.name === vimState.currentMode) {
        activeMode = mode;
      }

      mode.isActive = (mode.name === vimState.currentMode);
    }
  }

  async handleKeyEvent(key: string): Promise<Boolean> {
    const now = Number(new Date());

    this._vimState.cursorPositionJustBeforeAnythingHappened = this._vimState.allCursors.map(x => x.stop);

    try {
      let handled = false;

      /**
       * Check that
       *
       * 1) We are not already performing a nonrecursive remapping.
       * 2) We haven't timed out of our previous remapping.
       * 3) We are not in the middle of executing another command.
       */

<<<<<<< HEAD
      if (!this._vimState.isCurrentlyPreformingRemapping &&
          now - this._vimState.lastKeyPressedTimestamp < Configuration.timeout) {
=======
      if (!this._vimState.isCurrentlyPerformingRemapping &&
          now - this._vimState.lastKeyPressedTimestamp < Configuration.timeout &&
          this._vimState.recordedState.commandString.length === 0) {
>>>>>>> 31e0445e

        handled = handled || await this._insertModeRemapper.sendKey(key, this, this.vimState);
        handled = handled || await this._otherModesRemapper.sendKey(key, this, this.vimState);
        handled = handled || await this._insertModeNonRecursive.sendKey(key, this, this.vimState);
        handled = handled || await this._otherModesNonRecursive.sendKey(key, this, this.vimState);
      }

      if (!handled) {
        this._vimState = await this.handleKeyEventHelper(key, this._vimState);
      }
    } catch (e) {
      console.log('error.stack');
      console.log(e);
      console.log(e.stack);
    }

    if (this._vimState.focusChanged) {
      await getAndUpdateModeHandler();
    }

    this._vimState.lastKeyPressedTimestamp = now;
    this._renderStatusBar();

    return true;
  }

  async handleKeyEventHelper(key: string, vimState: VimState): Promise<VimState> {

    // Catch any text change not triggered by us (example: tab completion).
    vimState.historyTracker.addChange(this._vimState.cursorPositionJustBeforeAnythingHappened);

    let recordedState = vimState.recordedState;

    recordedState.actionKeys.push(key);
    vimState.currentFullAction.push(key);

    let result = Actions.getRelevantAction(recordedState.actionKeys, vimState);

    vimState.recordedState.commandString += key;

    if (result === KeypressState.NoPossibleMatch) {
      vimState.recordedState = new RecordedState();
      vimState.recordedState.commandString = "";

      return vimState;
    } else if (result === KeypressState.WaitingOnKeys) {

      return vimState;
    }

    let action = result as BaseAction;
    let actionToRecord: BaseAction | undefined = action;

    if (recordedState.actionsRun.length === 0) {
      recordedState.actionsRun.push(action);
    } else {
      let lastAction = recordedState.actionsRun[recordedState.actionsRun.length - 1];

      if (lastAction instanceof DocumentContentChangeAction) {
        lastAction.keysPressed.push(key);

        if (action instanceof CommandInsertInInsertMode || action instanceof CommandInsertPreviousText) {
          // delay the macro recording
          actionToRecord = undefined;
        } else {
          // Push real document content change to the stack
          lastAction.contentChanges = lastAction.contentChanges.concat(vimState.historyTracker.currentContentChanges);
          vimState.historyTracker.currentContentChanges = [];
          recordedState.actionsRun.push(action);
        }
      } else {
        if (action instanceof CommandInsertInInsertMode || action instanceof CommandInsertPreviousText) {
          // This means we are already in Insert Mode but there is still not DocumentContentChangeAction in stack
          vimState.historyTracker.currentContentChanges = [];
          let newContentChange = new DocumentContentChangeAction();
          newContentChange.keysPressed.push(key);
          recordedState.actionsRun.push(newContentChange);
          actionToRecord = newContentChange;
        } else {
          recordedState.actionsRun.push(action);
        }
      }
    }

    if (vimState.isRecordingMacro && actionToRecord && !(actionToRecord instanceof CommandQuitRecordMacro)) {
      vimState.recordedMacro.actionsRun.push(actionToRecord);
    }

    vimState = await this.runAction(vimState, recordedState, action);

    if (vimState.currentMode === ModeName.Insert) {
      recordedState.isInsertion = true;
    }

    // Update view
    await this.updateView(vimState);

    return vimState;
  }

  async runAction(vimState: VimState, recordedState: RecordedState, action: BaseAction): Promise<VimState> {
    let ranRepeatableAction = false;
    let ranAction = false;

    // If arrow keys or mouse was used prior to entering characters while in insert mode, create an undo point
    // this needs to happen before any changes are made

    /*
    TODO

    // If arrow keys or mouse were in insert mode, create an undo point.
    // This needs to happen before any changes are made

    let prevPos = vimState.historyTracker.getLastHistoryEndPosition();
    if (prevPos !== undefined && !vimState.isRunningDotCommand) {
      if (vimState.cursorPositionJustBeforeAnythingHappened.line !== prevPos.line ||
          vimState.cursorPositionJustBeforeAnythingHappened.character !== prevPos.character) {

        vimState.previousFullAction = recordedState;
        vimState.historyTracker.finishCurrentStep();
      }
    }
    */

    if (action instanceof BaseMovement) {
      ({ vimState, recordedState } = await this.executeMovement(vimState, action));
      ranAction = true;
    }

    if (action instanceof BaseCommand) {
      vimState = await action.execCount(vimState.cursorPosition, vimState);

      await this.executeCommand(vimState);

      if (action.isCompleteAction) {
        ranAction = true;
      }

      if (action.canBeRepeatedWithDot) {
        ranRepeatableAction = true;
      }
    }

    if (action instanceof DocumentContentChangeAction) {
      vimState = await action.exec(vimState.cursorPosition, vimState);
    }

    // Update mode (note the ordering allows you to go into search mode,
    // then return and have the motion immediately applied to an operator).

    if (vimState.currentMode !== this.currentModeName) {
      this.setCurrentModeByName(vimState);

      if (vimState.currentMode === ModeName.Normal) {
        ranRepeatableAction = true;
      }
    }

    if (recordedState.operatorReadyToExecute(vimState.currentMode)) {
      vimState = await this.executeOperator(vimState);

      vimState.recordedState.hasRunOperator = true;
      ranRepeatableAction = vimState.recordedState.operator.canBeRepeatedWithDot;
      ranAction = true;
    }

    // And then we have to do it again because an operator could
    // have changed it as well. (TODO: do you even decomposition bro)

    if (vimState.currentMode !== this.currentModeName) {
      this.setCurrentModeByName(vimState);

      if (vimState.currentMode === ModeName.Normal) {
        ranRepeatableAction = true;
      }
    }

    if (ranAction) {
      vimState.recordedState.commandString = "";
    }

    ranRepeatableAction = (ranRepeatableAction && vimState.currentMode === ModeName.Normal) || this.createUndoPointForBrackets(vimState);
    ranAction = ranAction && vimState.currentMode === ModeName.Normal;

    // Record down previous action and flush temporary state
    if (ranRepeatableAction) {
      vimState.previousFullAction = vimState.recordedState;

      if (recordedState.isInsertion) {
        Register.putByKey(recordedState, '.');
      }
    }

    if (ranAction) {
      vimState.recordedState = new RecordedState();

      // Return to insert mode after 1 command in this case for <C-o>
      if (vimState.returnToInsertAfterCommand) {
        if (vimState.actionCount > 0) {
          vimState.currentMode = ModeName.Insert;
          vimState.returnToInsertAfterCommand = false;
          vimState.actionCount = 0;
          this.setCurrentModeByName(vimState);
        } else {
          vimState.actionCount++;
        }
      }
    }

    // track undo history
    if (!this.vimState.focusChanged) {
      // important to ensure that focus didn't change, otherwise
      // we'll grab the text of the incorrect active window and assume the
      // whole document changed!

      if (this._vimState.alteredHistory) {
        this._vimState.alteredHistory = false;
        vimState.historyTracker.ignoreChange();
      } else {
        vimState.historyTracker.addChange(this._vimState.cursorPositionJustBeforeAnythingHappened);
      }
    }

    if (ranRepeatableAction) {
      vimState.historyTracker.finishCurrentStep();
    }

    recordedState.actionKeys = [];
    vimState.currentRegisterMode = RegisterMode.FigureItOutFromCurrentMode;

    if (this.currentModeName === ModeName.Normal) {
      vimState.cursorStartPosition = vimState.cursorPosition;
    }

    // Ensure cursor is within bounds

    for (const { stop, i } of Range.IterateRanges(vimState.allCursors)) {
      if (stop.line >= TextEditor.getLineCount()) {
        vimState.allCursors[i] = vimState.allCursors[i].withNewStop(
          vimState.cursorPosition.getDocumentEnd()
        );
    }

      const currentLineLength = TextEditor.getLineAt(stop).text.length;

      if (vimState.currentMode === ModeName.Normal &&
          stop.character >= currentLineLength && currentLineLength > 0) {

        vimState.allCursors[i] = vimState.allCursors[i].withNewStop(
          stop.getLineEnd().getLeft()
        );
      }
    }

    // Update the current history step to have the latest cursor position

    vimState.historyTracker.setLastHistoryEndPosition(vimState.allCursors.map(x => x.stop));

    // Updated desired column

    const movement = action instanceof BaseMovement ? action : undefined;

    if ((movement && !movement.doesntChangeDesiredColumn) ||
        (recordedState.command &&
         vimState.currentMode !== ModeName.VisualBlock &&
         vimState.currentMode !== ModeName.VisualBlockInsertMode)) {
      // We check !operator here because e.g. d$ should NOT set the desired column to EOL.

      if (movement && movement.setsDesiredColumnToEOL && !recordedState.operator) {
        vimState.desiredColumn = Number.POSITIVE_INFINITY;
      } else {
        vimState.desiredColumn = vimState.cursorPosition.character;
      }
    }

    // Make sure no two cursors are at the same location.
    // This is a consequence of the fact that allCursors is not a Set.

    // TODO: It should be a set.

    const resultingList: Range[] = [];

    for (const cursor of vimState.allCursors) {
      let shouldAddToList = true;

      for (const alreadyAddedCursor of resultingList) {
        if (cursor.equals(alreadyAddedCursor)) {
          shouldAddToList = false;
          break;
        }
      }

      if (shouldAddToList) {
        resultingList.push(cursor);
      }
    }

    vimState.allCursors = resultingList;

    return vimState;
  }

  private async executeMovement(vimState: VimState, movement: BaseMovement)
    : Promise<{ vimState: VimState, recordedState: RecordedState }> {

    vimState.lastMovementFailed = false;
    let recordedState = vimState.recordedState;

    for (let i = 0; i < vimState.allCursors.length; i++) {
      /**
       * Essentially what we're doing here is pretending like the
       * current VimState only has one cursor (the cursor that we just
       * iterated to).
       *
       * We set the cursor position to be equal to the iterated one,
       * and then set it back immediately after we're done.
       *
       * The slightly more complicated logic here allows us to write
       * Action definitions without having to think about multiple
       * cursors in almost all cases.
       */
      const cursorPosition = vimState.allCursors[i].stop;
      const old = vimState.cursorPosition;

      vimState.cursorPosition = cursorPosition;
      const result = await movement.execActionWithCount(cursorPosition, vimState, recordedState.count);
      vimState.cursorPosition = old;

      if (result instanceof Position) {
        vimState.allCursors[i] = vimState.allCursors[i].withNewStop(result);

        if (!vimState.getModeObject(this).isVisualMode &&
            !vimState.recordedState.operator) {

          vimState.allCursors[i] = vimState.allCursors[i].withNewStart(result);
        }
      } else if (isIMovement(result)) {
        if (result.failed) {
          vimState.recordedState = new RecordedState();
          vimState.lastMovementFailed = true;
        }

        vimState.allCursors[i] = Range.FromIMovement(result);

        if (result.registerMode) {
          vimState.currentRegisterMode = result.registerMode;
        }
      }

      if (movement.canBeRepeatedWithSemicolon(vimState, result)) {
        VimState.lastRepeatableMovement = movement;
      }
    }

    vimState.recordedState.count = 0;

    // Keep the cursor within bounds

    if (vimState.currentMode === ModeName.Normal && !recordedState.operator) {
      for (const { stop, i } of Range.IterateRanges(vimState.allCursors)) {
        if (stop.character >= Position.getLineLength(stop.line)) {
          vimState.allCursors[i].withNewStop(
            stop.getLineEnd().getLeft()
          );
        }
      }
    } else {
      let stop = vimState.cursorPosition;

      // Vim does this weird thing where it allows you to select and delete
      // the newline character, which it places 1 past the last character
      // in the line. This is why we use > instead of >=.

      if (stop.character > Position.getLineLength(stop.line)) {
        vimState.cursorPosition = stop.getLineEnd();
      }
    }

    return { vimState, recordedState };
  }

  private async executeOperator(vimState: VimState): Promise<VimState> {
    let recordedState = vimState.recordedState;

    if (!recordedState.operator) {
      throw new Error("what in god's name");
    }

    let resultVimState   = vimState;

    // TODO - if actions were more pure, this would be unnecessary.
    const cachedMode     = this._vimState.getModeObject(this);
    const cachedRegister = vimState.currentRegisterMode;

    const resultingCursors: Range[] = [];
    let i = 0;

    let resultingModeName: ModeName;
    let startingModeName = vimState.currentMode;

    for (let { start, stop } of vimState.allCursors) {
      if (start.compareTo(stop) > 0) {
        [start, stop] = [stop, start];
      }

      if (!cachedMode.isVisualMode && cachedRegister !== RegisterMode.LineWise) {
        if (Position.EarlierOf(start, stop) === start) {
          stop = stop.getLeft();
        } else {
          stop = stop.getRight();
        }
      }

      if (this.currentModeName === ModeName.VisualLine) {
        start = start.getLineBegin();
        stop  = stop.getLineEnd();

        vimState.currentRegisterMode = RegisterMode.LineWise;
      }

      recordedState.operator.multicursorIndex = i++;

      resultVimState.currentMode = startingModeName;

      resultVimState = await recordedState.operator.run(resultVimState, start, stop);

      for (const transformation of resultVimState.recordedState.transformations) {
        if (isTextTransformation(transformation) && transformation.cursorIndex === undefined) {
          transformation.cursorIndex = recordedState.operator.multicursorIndex;
        }
      }

      resultingModeName = resultVimState.currentMode;

      let resultingRange = new Range(
        resultVimState.cursorStartPosition,
        resultVimState.cursorPosition
      );

      resultingCursors.push(resultingRange);
    }

    if (vimState.recordedState.transformations.length > 0) {
      await this.executeCommand(vimState);
    } else {
      // Keep track of all cursors (in the case of multi-cursor).

      resultVimState.allCursors = resultingCursors;

      const selections: vscode.Selection[] = [];

      for (const cursor of vimState.allCursors) {
        selections.push(new vscode.Selection(
          cursor.start,
          cursor.stop,
        ));
      }

      vscode.window.activeTextEditor.selections = selections;
    }

    return resultVimState;
  }

  private async executeCommand(vimState: VimState): Promise<VimState> {
    const transformations = vimState.recordedState.transformations;

    if (transformations.length === 0) {
      return vimState;
    }

    const textTransformations: TextTransformations[] = transformations.filter(x => isTextTransformation(x)) as any;
    const otherTransformations = transformations.filter(x => !isTextTransformation(x));

    let accumulatedPositionDifferences: { [key: number]: PositionDiff[] } = {};

    if (textTransformations.length > 0) {
      if (areAnyTransformationsOverlapping(textTransformations)) {
        // TODO: Select one transformation for every cursor and run them all
        // in parallel. Repeat till there are no more transformations.

        for (const command of textTransformations) {
          await vscode.window.activeTextEditor.edit(edit => {
            switch (command.type) {
              case "insertText":
                edit.insert(command.position, command.text);
                break;

              case "replaceText":
                edit.replace(new vscode.Selection(command.end, command.start), command.text);
                break;

              case "deleteText":
                edit.delete(new vscode.Range(command.position, command.position.getLeftThroughLineBreaks()));
                break;

              case "deleteRange":
                edit.delete(new vscode.Selection(command.range.start, command.range.stop));
                break;
            }

            if (command.cursorIndex === undefined) {
              throw new Error("No cursor index - this should never ever happen!");
            }

            if (command.diff) {
              if (!accumulatedPositionDifferences[command.cursorIndex]) {
                accumulatedPositionDifferences[command.cursorIndex] = [];
              }

              accumulatedPositionDifferences[command.cursorIndex].push(command.diff);
            }
          });
        };
      } else {
        // This is the common case!

        /**
         * batch all text operations together as a single operation
         * (this is primarily necessary for multi-cursor mode, since most
         * actions will trigger at most one text operation).
         */
        await vscode.window.activeTextEditor.edit(edit => {
          for (const command of textTransformations) {
            switch (command.type) {
              case "insertText":
                edit.insert(command.position, command.text);
                break;

              case "replaceText":
                edit.replace(new vscode.Selection(command.end, command.start), command.text);
                break;

              case "deleteText":
                edit.delete(new vscode.Range(command.position, command.position.getLeftThroughLineBreaks()));
                break;

              case "deleteRange":
                edit.delete(new vscode.Selection(command.range.start, command.range.stop));
                break;
            }

            if (command.cursorIndex === undefined) {
              throw new Error("No cursor index - this should never ever happen!");
            }

            if (command.diff) {
              if (!accumulatedPositionDifferences[command.cursorIndex]) {
                accumulatedPositionDifferences[command.cursorIndex] = [];
              }

              accumulatedPositionDifferences[command.cursorIndex].push(command.diff);
            }
          }
        });
      }
    }

    for (const command of otherTransformations) {
      switch (command.type) {
        case "insertTextVSCode":
          await TextEditor.insert(command.text);

          vimState.cursorStartPosition = Position.FromVSCodePosition(vscode.window.activeTextEditor.selection.start);
          vimState.cursorPosition      = Position.FromVSCodePosition(vscode.window.activeTextEditor.selection.end);
          break;

        case "showCommandLine":
          await showCmdLine(vimState.commandInitialText, this);
          break;

        case "dot":
          if (!vimState.previousFullAction) {
            return vimState; // TODO(bell)
          }

          const clonedAction = vimState.previousFullAction.clone();

          await this.rerunRecordedState(vimState, vimState.previousFullAction);

          vimState.previousFullAction = clonedAction;
          break;
        case "macro":
          let recordedMacro = (await Register.getByKey(command.register)).text as RecordedState;

          if (command.replay === "contentChange") {
            vimState = await this.runMacro(vimState, recordedMacro);
          } else {
            let keyStrokes: string[] = [];
            for (let action of recordedMacro.actionsRun) {
              keyStrokes = keyStrokes.concat(action.keysPressed);
            }
            this.vimState.recordedState = new RecordedState();
            await this.handleMultipleKeyEvents(keyStrokes);
          }

          vimState.historyTracker.lastInvokedMacro = recordedMacro;

          if (vimState.lastMovementFailed) {
            // movement in last invoked macro failed then we should stop all following repeating macros.
            // Besides, we should reset `lastMovementFailed`.
            vimState.lastMovementFailed = false;
            return vimState;
          }
          break;
      }
    }

    const selections = vscode.window.activeTextEditor.selections;
    const firstTransformation = transformations[0];
    const manuallySetCursorPositions = ((firstTransformation.type === "deleteRange" || firstTransformation.type === "replaceText")
      && firstTransformation.manuallySetCursorPositions);

    // We handle multiple cursors in a different way in visual block mode, unfortunately.
    // TODO - refactor that out!
    if (vimState.currentMode !== ModeName.VisualBlockInsertMode &&
      vimState.currentMode !== ModeName.VisualBlock &&
      !manuallySetCursorPositions) {
      vimState.allCursors = [];

      const resultingCursors: Range[] = [];

      for (let i = 0; i < selections.length; i++) {
        let sel = Range.FromVSCodeSelection(selections[i]);

        let resultStart = Position.FromVSCodePosition(sel.start);
        let resultEnd   = Position.FromVSCodePosition(sel.stop);

        if (accumulatedPositionDifferences[i] && accumulatedPositionDifferences[i].length > 0) {
          for (const diff of accumulatedPositionDifferences[i]) {
            resultStart = resultStart.add(diff);
            resultEnd   = resultEnd  .add(diff);
          }

          sel = new Range(
            resultStart,
            resultEnd
          );
        } else {
          sel = new Range(
            Position.FromVSCodePosition(sel.start),
            Position.FromVSCodePosition(sel.stop),
          );
        }

        if (vimState.recordedState.operatorPositionDiff) {
          sel = sel.add(vimState.recordedState.operatorPositionDiff);
        }

        resultingCursors.push(sel);
      }

      vimState.recordedState.operatorPositionDiff = undefined;

      vimState.allCursors = resultingCursors;
    } else {
      if (accumulatedPositionDifferences[0] !== undefined) {
        if (accumulatedPositionDifferences[0].length > 0) {
          vimState.cursorPosition = vimState.cursorPosition.add(accumulatedPositionDifferences[0][0]);
          vimState.cursorStartPosition = vimState.cursorStartPosition.add(accumulatedPositionDifferences[0][0]);
        }
      }
    }

    /**
     * This is a bit of a hack because Visual Block Mode isn't fully on board with
     * the new text transformation style yet.
     *
     * (TODO)
     */
    if (firstTransformation.type === 'deleteRange') {
      if (firstTransformation.collapseRange) {
        vimState.cursorPosition = new Position(vimState.cursorPosition.line, vimState.cursorStartPosition.character);
      }
    }

    vimState.recordedState.transformations = [];

    return vimState;
  }

  async rerunRecordedState(vimState: VimState, recordedState: RecordedState): Promise<VimState> {
    const actions = recordedState.actionsRun.slice(0);

    recordedState = new RecordedState();
    vimState.recordedState = recordedState;
    vimState.isRunningDotCommand = true;

    let i = 0;

    for (let action of actions) {
      recordedState.actionsRun = actions.slice(0, ++i);
      vimState = await this.runAction(vimState, recordedState, action);

      if (vimState.lastMovementFailed) {
        return vimState;
      }

      await this.updateView(vimState);
    }

    vimState.isRunningDotCommand = false;

    recordedState.actionsRun = actions;

    return vimState;
  }

  async runMacro(vimState: VimState, recordedMacro: RecordedState): Promise<VimState> {
    const actions = recordedMacro.actionsRun.slice(0);
    let recordedState = new RecordedState();
    vimState.recordedState = recordedState;
    vimState.isRunningDotCommand = true;
    let i = 0;

    for (let action of actions) {
      recordedState.actionsRun = actions.slice(0, ++i);
      vimState = await this.runAction(vimState, recordedState, action);

      if (vimState.lastMovementFailed) {
        break;
      }

      await this.updateView(vimState);
    }

    vimState.isRunningDotCommand = false;
    vimState.cursorPositionJustBeforeAnythingHappened = vimState.allCursors.map(x => x.stop);
    return vimState;
  }

  public async updateView(vimState: VimState,
    args: {drawSelection: boolean, revealRange: boolean} = {drawSelection: true, revealRange: true}): Promise<void> {
    // Draw selection (or cursor)

    if (args.drawSelection) {
      let selections: vscode.Selection[];

      if (!vimState.isMultiCursor) {
        let start = vimState.cursorStartPosition;
        let stop = vimState.cursorPosition;

        if (vimState.currentMode === ModeName.Visual) {
          /**
           * Always select the letter that we started visual mode on, no matter
           * if we are in front or behind it. Imagine that we started visual mode
           * with some text like this:
           *
           *   abc|def
           *
           * (The | represents the cursor.) If we now press w, we'll select def,
           * but if we hit b we expect to select abcd, so we need to getRight() on the
           * start of the selection when it precedes where we started visual mode.
           */

          if (start.compareTo(stop) > 0) {
            start = start.getRight();
          }

          selections = [ new vscode.Selection(start, stop) ];
        } else if (vimState.currentMode === ModeName.VisualLine) {
          selections = [new vscode.Selection(
            Position.EarlierOf(start, stop).getLineBegin(),
            Position.LaterOf(start, stop).getLineEnd()
          )];

          // Maintain cursor position based on which direction the selection is going
          if (start.line <= stop.line) {
            vimState.cursorStartPosition = selections[0].start as Position;
            vimState.cursorPosition = selections[0].end as Position;
          } else {
            vimState.cursorStartPosition = selections[0].end as Position;
            vimState.cursorPosition = selections[0].start as Position;
          }
        } else if (vimState.currentMode === ModeName.VisualBlock) {
          selections = [];

          for (const { start: lineStart, end } of Position.IterateLine(vimState)) {
            selections.push(new vscode.Selection(
              lineStart,
              end
            ));
          }
        } else {
          selections = [ new vscode.Selection(stop, stop) ];
        }
      } else {
        // MultiCursor mode is active.

        if (vimState.currentMode === ModeName.Visual) {
          selections = [];

          for (let { start: cursorStart, stop: cursorStop } of vimState.allCursors) {
            if (cursorStart.compareTo(cursorStop) > 0) {
              cursorStart = cursorStart.getRight();
            }

            selections.push(new vscode.Selection(cursorStart, cursorStop));
          }
        } else if (vimState.currentMode === ModeName.Normal ||
                   vimState.currentMode === ModeName.Insert ||
                   vimState.currentMode === ModeName.SearchInProgressMode) {
          selections = [];

          for (const { stop: cursorStop } of vimState.allCursors) {
            selections.push(new vscode.Selection(cursorStop, cursorStop));
          }
        } else {
          console.error("This is pretty bad!");

          selections = [];
        }
      }

      this._vimState.whatILastSetTheSelectionTo = selections[0];
      vscode.window.activeTextEditor.selections = selections;
    }

    // Scroll to position of cursor
    if (this._vimState.currentMode === ModeName.SearchInProgressMode) {
      const nextMatch = vimState.searchState!.getNextSearchMatchPosition(vimState.cursorPosition).pos;

      vscode.window.activeTextEditor.revealRange(new vscode.Range(nextMatch, nextMatch));
    } else {
      if (args.revealRange) {
        vscode.window.activeTextEditor.revealRange(new vscode.Range(vimState.cursorPosition, vimState.cursorPosition));
      }
    }

    let cursorRange: vscode.Range[] = [];

    // Draw block cursor.

    if (Configuration.useSolidBlockCursor) {
      if (this.currentMode.name !== ModeName.Insert) {
        for (const { stop: cursorStop } of vimState.allCursors) {
          cursorRange.push(new vscode.Range(cursorStop, cursorStop.getRight()));
        }

        await vscode.workspace.getConfiguration("editor").update("cursorBlinking", "solid", true);
      } else {
        await vscode.workspace.getConfiguration("editor").update("cursorBlinking", "blink", true);
      }
    } else {
      // Use native block cursor if possible.
      let cursorStyle = this.currentMode.cursorType === VSCodeVimCursorType.Native &&
        this.currentMode.name !== ModeName.VisualBlockInsertMode &&
        this.currentMode.name !== ModeName.Insert ?
        vscode.TextEditorCursorStyle.Block : vscode.TextEditorCursorStyle.Line;
      let options = vscode.window.activeTextEditor.options;
      options.cursorStyle = cursorStyle;
      vscode.window.activeTextEditor.options = options;
    }

    if (this.currentMode.cursorType === VSCodeVimCursorType.TextDecoration &&
      this.currentMode.name !== ModeName.Insert) {

      // Fake block cursor with text decoration. Unfortunately we can't have a cursor
      // in the middle of a selection natively, which is what we need for Visual Mode.

      for (const { stop: cursorStop } of vimState.allCursors) {
        cursorRange.push(new vscode.Range(cursorStop, cursorStop.getRight()));
      }
    }

    vscode.window.activeTextEditor.setDecorations(this._caretDecoration, cursorRange);

    // Draw marks
    // I should re-enable this with a config setting at some point

    /*

    for (const mark of this.vimState.historyTracker.getMarks()) {
      rangesToDraw.push(new vscode.Range(mark.position, mark.position.getRight()));
    }

    */

    // Draw search highlight

    let searchRanges: vscode.Range[] = [];

    if (
      (Configuration.incsearch && this.currentMode.name === ModeName.SearchInProgressMode) ||
      ((Configuration.hlsearch && Configuration.hl) && vimState.searchState)) {

      const searchState = vimState.searchState!;

      searchRanges.push.apply(searchRanges, searchState.matchRanges);

      const { pos, match } = searchState.getNextSearchMatchPosition(vimState.cursorPosition);

      if (match) {
        searchRanges.push(new vscode.Range(
          pos,
          pos.getRight(searchState.searchString.length)));
      }
    }

    vscode.window.activeTextEditor.setDecorations(this._searchHighlightDecoration, searchRanges);

    for (let i = 0; i < this.vimState.postponedCodeViewChanges.length; i++) {
      let viewChange = this.vimState.postponedCodeViewChanges[i];
      await vscode.commands.executeCommand(viewChange.command, viewChange.args);
    }

    if (this.vimState.postponedCodeViewChanges.length > 0) {
      vimState.allCursors = await allowVSCodeToPropagateCursorUpdatesAndReturnThem();

      this.vimState.postponedCodeViewChanges = [];
    }

    if (this.currentMode.name === ModeName.SearchInProgressMode) {
      this.setStatusBarText(`Searching for: ${ this.vimState.searchState!.searchString }`);
    } else if (this.currentMode.name === ModeName.EasyMotionMode) {
      // Update all EasyMotion decorations
      this._vimState.easyMotion.updateDecorations();

      this.setStatusBarText(`Current depth: ${ this.vimState.easyMotion.accumulation }`);
    } else {
      this._renderStatusBar();
    }

    vscode.commands.executeCommand('setContext', 'vim.mode', this.currentMode.text);
    vscode.commands.executeCommand('setContext', 'vim.useCtrlKeys', Configuration.useCtrlKeys);
    vscode.commands.executeCommand('setContext', 'vim.platform', process.platform);
  }

  private _renderStatusBar(): void {
      const modeText = `-- ${this.currentMode.text.toUpperCase()} ${this._vimState.isMultiCursor ? 'MULTI CURSOR' : ''} --`;
      const macroText = ` ${this._vimState.isRecordingMacro ? 'Recording @' + this._vimState.recordedMacro.registerName : ''}`;
      const currentCommandText = ` ${ this._vimState.recordedState.commandString }`;

      this.setStatusBarText(`${ modeText }${ currentCommandText}${ macroText }`);
  }

  async handleMultipleKeyEvents(keys: string[]): Promise<void> {
    for (const key of keys) {
      await this.handleKeyEvent(key!);
    }
  }

  /**
   * Set the text in the status bar on the bottom of the screen.
   */
  setStatusBarText(text: string): void {
    if (!ModeHandler._statusBarItem) {
      ModeHandler._statusBarItem = vscode.window.createStatusBarItem(vscode.StatusBarAlignment.Left);
    }

    ModeHandler._statusBarItem.text = text || '';
    ModeHandler._statusBarItem.show();
  }

  // Return true if a new undo point should be created based on brackets and parenthesis
  private createUndoPointForBrackets(vimState: VimState): boolean {
    // }])> keys all start a new undo state when directly next to an {[(< opening character
    const key = vimState.recordedState.actionKeys[vimState.recordedState.actionKeys.length - 1];

    if (key === undefined) {
      return false;
    }

    if (vimState.currentMode === ModeName.Insert) {
      // Check if the keypress is a closing bracket to a corresponding opening bracket right next to it
      let result = PairMatcher.nextPairedChar(vimState.cursorPosition, key, false);
      if (result !== undefined) {
        if (vimState.cursorPosition.compareTo(result) === 0) {
          return true;
        }
      }

      result = PairMatcher.nextPairedChar(vimState.cursorPosition.getLeft(), key, true);
      if (result !== undefined) {
        if (vimState.cursorPosition.getLeftByCount(2).compareTo(result) === 0) {
          return true;
        }
      }
    }

    return false;
  }

  dispose() {
    for (const disposable of this._toBeDisposed) {
      disposable.dispose();
    }
  }
}<|MERGE_RESOLUTION|>--- conflicted
+++ resolved
@@ -663,14 +663,8 @@
        * 3) We are not in the middle of executing another command.
        */
 
-<<<<<<< HEAD
-      if (!this._vimState.isCurrentlyPreformingRemapping &&
+      if (!this._vimState.isCurrentlyPerformingRemapping &&
           now - this._vimState.lastKeyPressedTimestamp < Configuration.timeout) {
-=======
-      if (!this._vimState.isCurrentlyPerformingRemapping &&
-          now - this._vimState.lastKeyPressedTimestamp < Configuration.timeout &&
-          this._vimState.recordedState.commandString.length === 0) {
->>>>>>> 31e0445e
 
         handled = handled || await this._insertModeRemapper.sendKey(key, this, this.vimState);
         handled = handled || await this._otherModesRemapper.sendKey(key, this, this.vimState);
